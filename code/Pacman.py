--- conflicted
+++ resolved
@@ -38,7 +38,6 @@
     for y, row in enumerate(lines, start=1):
         for x, ch in enumerate(row, start=1):
             if ch == '#':
-<<<<<<< HEAD
                 state = State(
                     cells=Cells(bounds=state.cells.bounds,
                                 walls=state.cells.walls + [(x, y)]),
@@ -87,27 +86,7 @@
                     alive=state.alive
                 )
     return state
-=======
-                walls.append((x, y))
-            elif ch == 'o':
-                pellets.append((x, y))
-            elif ch == 'g':
-                ghosts.append((x, y))
-                ghost_dirs.append(PacmanAction.LEFT)
-            elif ch == 'p':
-                pacman = (x, y)
-
-    cells = Cells(bounds=b, walls=walls)
-    return State(
-        cells=cells,
-        pacman=pacman,
-        pellets=pellets,
-        ghosts=ghosts,
-        ghost_dirs=ghost_dirs,
-        powered=False,
-        alive=True,
-    )
->>>>>>> 0bf2687b
+
 
 
 def convert_action(a: DataAction) -> PacmanAction:
@@ -149,7 +128,6 @@
         new_px, new_py = px, py
 
     bx, by = state.cells.bounds
-<<<<<<< HEAD
     if new_pos[0] < 1:
         new_pos = (1, new_pos[1])
     if new_pos[1] < 1:
@@ -174,7 +152,6 @@
         ghost_dirs=state.ghost_dirs,
         powered=state.powered,
         alive=state.alive,
-=======
     new_px = max(1, min(bx, new_px))
     new_py = max(1, min(by, new_py))
 
@@ -222,7 +199,6 @@
         ghost_dirs=ghost_dirs,
         powered=powered,
         alive=alive,
->>>>>>> 0bf2687b
     )
 
 
